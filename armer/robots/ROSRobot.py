"""
ROSRobot module defines the ROSRobot type

.. codeauthor:: Gavin Suddreys
"""
import os
import timeit

from typing import List, Any
from threading import Lock, Event

import rospy
import actionlib
import tf
import roboticstoolbox as rtb
import spatialmath as sp
from spatialmath import SE3, SO3, UnitQuaternion
import numpy as np
import yaml

from sensor_msgs.msg import JointState
from geometry_msgs.msg import PoseStamped

from geometry_msgs.msg import TwistStamped, Twist
from std_srvs.srv import Empty, EmptyRequest, EmptyResponse

from armer_msgs.msg import ManipulatorState, JointVelocity
from armer_msgs.msg import MoveToJointPoseAction, MoveToJointPoseGoal, MoveToJointPoseResult
from armer_msgs.msg import MoveToNamedPoseAction, MoveToNamedPoseGoal, MoveToNamedPoseResult
from armer_msgs.msg import MoveToPoseAction, MoveToPoseGoal, MoveToPoseResult
from armer_msgs.msg import ServoToPoseAction, ServoToPoseGoal, ServoToPoseResult

from armer_msgs.srv import SetCartesianImpedance, \
    SetCartesianImpedanceRequest, \
    SetCartesianImpedanceResponse

from armer_msgs.srv import AddNamedPose, \
    AddNamedPoseRequest, \
    AddNamedPoseResponse

from armer_msgs.srv import AddNamedPoseConfig, \
    AddNamedPoseConfigRequest, \
    AddNamedPoseConfigResponse

from armer_msgs.srv import GetNamedPoseConfigs, \
    GetNamedPoseConfigsRequest, \
    GetNamedPoseConfigsResponse

from armer_msgs.srv import GetNamedPoses, \
    GetNamedPosesRequest, \
    GetNamedPosesResponse

from armer_msgs.srv import RemoveNamedPose, \
    RemoveNamedPoseRequest, \
    RemoveNamedPoseResponse

from armer_msgs.srv import RemoveNamedPoseConfig, \
    RemoveNamedPoseConfigRequest, \
    RemoveNamedPoseConfigResponse

# pylint: disable=too-many-instance-attributes


class ROSRobot(rtb.ERobot):
    """
    The ROSRobot class wraps the rtb.ERobot implementing basic ROS functionality
    """

    def __init__(self,
                 robot: rtb.robot.Robot,
                 name: str = None,
                 joint_state_topic: str = None,
                 joint_velocity_topic: str = None,
                 origin=None,
                 config_path=None,
                 readonly=False,
                 * args,
                 **kwargs):  # pylint: disable=unused-argument

        super().__init__(robot)
        self.__dict__.update(robot.__dict__)

        self.name = name if name else self.name

        # Arm State information
        self.joint_names = list(map(lambda link: link.name.replace(
            'link', 'joint'), filter(lambda link: link.isjoint, self.elinks)))
        self.joint_indexes = []

        if origin:
            self.base = SE3(origin[:3]) @ SE3.RPY(origin[3:])

        self.q = self.qr if hasattr(self, 'qr') else self.q # pylint: disable=no-member
        self.tau = [0] * robot.n

        # Guards used to prevent multiple motion requests conflicting
        self.moving: bool = False
        self.last_moving: bool = False

        self.preempted: bool = False

        self.lock: Lock = Lock()
        self.event: Event = Event()

        # Arm state property
        self.state: ManipulatorState = ManipulatorState()

        self.e_v_frame: str = None # Expected cartesian velocity

        self.e_v: np.array = np.zeros(shape=(6,))  # cartesian motion
        self.j_v: np.array = np.zeros(
            shape=(len(self.q),)
        )  # expected joint velocity

<<<<<<< HEAD
        self.e_p = self.fkine(self.q, start=self.base_link)
=======
        self.e_p = self.fkine(self.q, start=self.base_link) # measured end-effector position
>>>>>>> a67041f0

        self.last_update: float = 0
        self.last_tick: float = 0

        self.joint_subscriber = rospy.Subscriber(
            joint_state_topic if joint_state_topic else '/joint_states',
            JointState,
            self._state_cb
        )

        self.readonly = readonly

        if not self.readonly:

            self.joint_publisher = rospy.Publisher(
                joint_velocity_topic
                if joint_velocity_topic
                else '/joint_velocity_node_controller/joint_velocity',
                JointVelocity,
                queue_size=1
            )

            # Create Transform Listener
            self.tf_listener = tf.TransformListener()

            self.config_path = config_path if config_path else os.path.join(
                os.getenv('HOME', '/root'),
                '.ros/configs/armer.yaml'
            )

            self.custom_configs: List[str] = []
            self.__load_config()

            # Services
            rospy.Service('{}/home'.format(self.name.lower()),
                          Empty, self.home_cb)
            rospy.Service('{}/recover'.format(self.name.lower()),
                          Empty, self.recover_cb)
            rospy.Service('{}/stop'.format(self.name.lower()),
                          Empty, self.preempt)

            # Publishers
            self.state_publisher: rospy.Publisher = rospy.Publisher(
                '{}/state'.format(self.name.lower()), ManipulatorState, queue_size=1
            )

            # Subscribers
            self.cartesian_velocity_subscriber: rospy.Subscriber = rospy.Subscriber(
                '{}/cartesian/velocity'.format(self.name.lower()
                                               ), TwistStamped, self.velocity_cb
            )
            self.joint_velocity_subscriber: rospy.Subscriber = rospy.Subscriber(
                '{}/joint/velocity'.format(self.name.lower()
                                           ), JointVelocity, self.joint_velocity_cb
            )

            # Action Servers
            self.pose_server: actionlib.SimpleActionServer = actionlib.SimpleActionServer(
                '{}/cartesian/pose'.format(self.name.lower()),
                MoveToPoseAction,
                execute_cb=self.pose_cb,
                auto_start=False
            )
            self.pose_server.register_preempt_callback(self.preempt)
            self.pose_server.start()

            self.pose_servo_server: actionlib.SimpleActionServer = actionlib.SimpleActionServer(
                '{}/cartesian/servo_pose'.format(self.name.lower()),
                ServoToPoseAction,
                execute_cb=self.servo_cb,
                auto_start=False
            )
            self.pose_servo_server.register_preempt_callback(self.preempt)
            self.pose_servo_server.start()

            self.joint_pose_server: actionlib.SimpleActionServer = actionlib.SimpleActionServer(
                '{}/joint/pose'.format(self.name.lower()),
                MoveToJointPoseAction,
                execute_cb=self.joint_pose_cb,
                auto_start=False
            )
            self.joint_pose_server.register_preempt_callback(self.preempt)
            self.joint_pose_server.start()

            self.named_pose_server: actionlib.SimpleActionServer = actionlib.SimpleActionServer(
                '{}/joint/named'.format(self.name.lower()),
                MoveToNamedPoseAction,
                execute_cb=self.named_pose_cb,
                auto_start=False
            )
            self.named_pose_server.register_preempt_callback(self.preempt)
            self.named_pose_server.start()

            rospy.Service(
                '{}/set_cartesian_impedance'.format(self.name.lower()),
                SetCartesianImpedance,
                self.set_cartesian_impedance_cb
            )

            rospy.Service('{}/get_named_poses'.format(self.name.lower()), GetNamedPoses,
                          self.get_named_poses_cb)

            rospy.Service('{}/set_named_pose'.format(self.name.lower()), AddNamedPose,
                          self.add_named_pose_cb)
            rospy.Service('{}/remove_named_pose'.format(self.name.lower()), RemoveNamedPose,
                          self.remove_named_pose_cb)

            rospy.Service(
                '{}/add_named_pose_config'.format(self.name.lower()),
                AddNamedPoseConfig,
                self.add_named_pose_config_cb
            )
            rospy.Service(
                '{}/remove_named_pose_config'.format(self.name.lower()),
                RemoveNamedPoseConfig,
                self.remove_named_pose_config_cb
            )
            rospy.Service(
                '{}/get_named_pose_configs'.format(self.name.lower()),
                GetNamedPoseConfigs,
                self.get_named_pose_configs_cb
            )

    def close(self):
        """
        Closes the action servers associated with this robot
        """
        self.pose_server.need_to_terminate = True
        self.pose_servo_server.need_to_terminate = True
        self.joint_pose_server.need_to_terminate = True
        self.named_pose_server.need_to_terminate = True

    def _state_cb(self, msg):
        if not self.joint_indexes:
            self.joint_indexes = [idx for idx, joint_name in enumerate(
                msg.name) if joint_name in self.joint_names]

        self.tau = np.array(msg.effort)[self.joint_indexes]
        self.q = np.array(msg.position)[self.joint_indexes]

    def velocity_cb(self, msg: TwistStamped) -> None:
        """
        ROS Service callback:
        Moves the arm at the specified cartesian velocity
        w.r.t. a target frame

        :param msg: [description]
        :type msg: TwistStamped
        """
        if self.moving:
            self.preempt()

        with self.lock:
            target: Twist = msg.twist

            if msg.header.frame_id and msg.header.frame_id != self.base_link.name:
                self.e_v_frame = msg.header.frame_id
            else:
                self.e_v_frame = None

            e_v = np.array([
                target.linear.x,
                target.linear.y,
                target.linear.z,
                target.angular.x,
                target.angular.y,
                target.angular.z
            ])

            if np.any(e_v - self.e_v):
                self.e_p = self.fkine(self.q, start=self.base_link, fast=True)

            self.e_v = e_v

            self.last_update = timeit.default_timer()

    def joint_velocity_cb(self, msg: JointVelocity) -> None:
        """
        ROS Service callback:
        Moves the joints of the arm at the specified velocities

        :param msg: [description]
        :type msg: JointVelocity
        """
        if self.moving:
            self.preempt()

        with self.lock:
            self.j_v = np.array(msg.joints)
            self.last_update = timeit.default_timer()

    def pose_cb(self, goal: MoveToPoseGoal) -> None:
        """
        ROS Action Server callback:
        Moves the end-effector to the
        cartesian pose indicated by goal

        :param goal: [description]
        :type goal: MoveToPoseGoal
        """
        if self.moving:
            self.preempt()

        with self.lock:
            goal_pose = goal.pose_stamped

            if goal_pose.header.frame_id == '':
                goal_pose.header.frame_id = self.base_link.name

            goal_pose = self.tf_listener.transformPose(
                self.base_link.name,
                goal_pose
            )
            pose = goal_pose.pose

            target = SE3(pose.position.x, pose.position.y, pose.position.z) * UnitQuaternion([
                pose.orientation.w,
                pose.orientation.x,
                pose.orientation.y,
                pose.orientation.z
            ]).SE3()

            dq = self.ikine_LMS(target, q0=self.q)
            traj = rtb.tools.trajectory.jtraj(self.q, dq.q, 100)

            if self.__traj_move(traj, goal.speed if goal.speed else 0.4):
                self.pose_server.set_succeeded(MoveToPoseResult(success=True))
            else:
                self.pose_server.set_aborted(MoveToPoseResult(success=False))

    def servo_cb(self, goal: ServoToPoseGoal) -> None:
        """
        ROS Action Server callback:
        Servos the end-effector to the cartesian pose indicated by goal

        :param goal: [description]
        :type goal: ServoToPoseGoal

        This callback makes use of the roboticstoolbox p_servo function
        to generate velocities at each timestep.
        """
        if self.moving:
            self.preempt()

        with self.lock:
            goal_pose = goal.pose_stamped

            if goal_pose.header.frame_id == '':
                goal_pose.header.frame_id = self.base_link.name

            goal_pose = self.tf_listener.transformPose(
                self.base_link.name,
                goal_pose
            )
            pose = goal_pose.pose

            target = SE3(pose.position.x, pose.position.y, pose.position.z) * UnitQuaternion([
                pose.orientation.w,
                pose.orientation.x,
                pose.orientation.y,
                pose.orientation.z
            ]).SE3()

            arrived = False

            self.moving = True

            while not arrived and not self.preempted:
                velocities, arrived = rtb.p_servo(
                    self.fkine(self.q, start=self.base_link),
                    target,
                    min(3, goal.gain) if goal.gain else 2,
                    threshold=goal.threshold if goal.threshold else 0.005
                )
                self.event.clear()
                self.j_v = np.linalg.pinv(
                    self.jacobe(self.q)) @ velocities
                self.last_update = timeit.default_timer()
                self.event.wait()

            self.moving = False
            result = not self.preempted
            self.preempted = False

            # self.qd *= 0
            if result:
                self.pose_servo_server.set_succeeded(
                    ServoToPoseResult(success=True)
                )
            else:
                self.pose_servo_server.set_aborted(
                    ServoToPoseResult(success=False)
                )

    def joint_pose_cb(self, goal: MoveToJointPoseGoal) -> None:
        """
        ROS Action Server callback:
        Moves the arm the named pose indicated by goal

        :param goal: Goal message containing the name of
        the joint configuration to which the arm should move
        :type goal: MoveToNamedPoseGoal
        """
        if self.moving:
            self.preempt()

        with self.lock:
            traj = rtb.tools.trajectory.jtraj(
                self.q,
                np.array(goal.joints),
                100,
            )

            if self.__traj_move(traj, goal.speed if goal.speed else 0.4):
                self.named_pose_server.set_succeeded(
                    MoveToJointPoseResult(success=True)
                )
            else:
                self.joint_pose_server.set_aborted(
                    MoveToJointPoseResult(success=False)
                )

    def named_pose_cb(self, goal: MoveToNamedPoseGoal) -> None:
        """
        ROS Action Server callback:
        Moves the arm the named pose indicated by goal

        :param goal: Goal message containing the name of
        the joint configuration to which the arm should move
        :type goal: MoveToNamedPoseGoal
        """
        if self.moving:
            self.preempt()

        with self.lock:
            if not goal.pose_name in self.named_poses:
                self.named_pose_server.set_aborted(
                    MoveToNamedPoseResult(success=False),
                    'Unknown named pose'
                )

            traj = rtb.tools.trajectory.jtraj(
                self.q,
                np.array(self.named_poses[goal.pose_name]),
                100
            )

            if self.__traj_move(traj, goal.speed if goal.speed else 0.4):
                self.named_pose_server.set_succeeded(
                    MoveToNamedPoseResult(success=True)
                )
            else:
                self.named_pose_server.set_aborted(
                    MoveToNamedPoseResult(success=False)
                )

    def home_cb(self, req: EmptyRequest) -> EmptyResponse:
        """[summary]

        :param req: Empty request
        :type req: EmptyRequest
        :return: Empty response
        :rtype: EmptyResponse
        """
        if self.moving:
            self.preempt()

        with self.lock:
            traj = rtb.tools.trajectory.jtraj(
                self.q,
                self.qr if hasattr(self, 'qr') else self.q, # pylint: disable=no-member
                200
            )
            self.__traj_move(traj)
            return EmptyResponse()

    def recover_cb(self, req: EmptyRequest) -> EmptyResponse: # pylint: disable=no-self-use
        """[summary]
        ROS Service callback:
        Invoke any available error recovery functions on the robot when an error occurs

        :param req: an empty request
        :type req: EmptyRequest
        :return: an empty response
        :rtype: EmptyResponse
        """
        rospy.logwarn('Recovery not implemented for this arm')
        return EmptyResponse()

    def set_cartesian_impedance_cb(  # pylint: disable=no-self-use
            self,
            request: SetCartesianImpedanceRequest) -> SetCartesianImpedanceResponse:
        """
        ROS Service Callback
        Set the 6-DOF impedance of the end-effector. Higher values should increase the stiffness
        of the robot while lower values should increase compliance

        :param request: The numeric values representing the EE impedance (6-DOF) that
        should be set on the arm
        :type request: GetNamedPoseConfigsRequest
        :return: True if the impedence values were updated successfully
        :rtype: GetNamedPoseConfigsResponse
        """
        rospy.logwarn(
            'Setting cartesian impedance not implemented for this arm')
        return SetCartesianImpedanceResponse(True)

    def preempt(self, *args: list) -> None:
        """
        Stops any current motion
        """
        # pylint: disable=unused-argument
        self.preempted = True
        self.e_v *= 0
        self.j_v *= 0
        self.qd *= 0

    def __traj_move(self, traj: np.array, max_speed=0.4) -> bool:
        """[summary]

        :param traj: [description]
        :type traj: np.array
        :return: [description]
        :rtype: bool
        """
        Kp = 15
        self.moving = True

        for dq in traj.q[1:]:
            if self.preempted:
                break

            error = [-1] * self.n
            while np.max(np.fabs(error)) > 0.05 and not self.preempted:
                error = dq - self.q

                jV = Kp * error

                jacob0 = self.jacob0(self.q, fast=True)

                T = jacob0 @ jV
                V = np.linalg.norm(T[:3])

                if V > max_speed:
                    T = T / V * max_speed
                    jV = (np.linalg.pinv(jacob0) @ T)

                self.event.clear()
                self.j_v = jV
                self.last_update = timeit.default_timer()
                self.event.wait()

        self.moving = False
        result = not self.preempted
        self.preempted = False
        return result

    def publish_state(self) -> None:
        """
        Generates a ManipulatorState message for the robot

        :return: ManipulatorState message describing the current state of the robot
        :rtype: ManipulatorState
        """
        ee_pose = self.fkine(self.q, start=self.base_link, fast=True)

        pose_stamped = PoseStamped()
        pose_stamped.header.frame_id = self.base_link.name

        translation = ee_pose[:3, 3]
        pose_stamped.pose.position.x = translation[0]
        pose_stamped.pose.position.y = translation[1]
        pose_stamped.pose.position.z = translation[2]

        rotation = ee_pose[:3, :3]
        ee_rot = sp.UnitQuaternion(rotation)

        pose_stamped.pose.orientation.w = ee_rot.A[0]
        pose_stamped.pose.orientation.x = ee_rot.A[1]
        pose_stamped.pose.orientation.y = ee_rot.A[2]
        pose_stamped.pose.orientation.z = ee_rot.A[3]

        state = ManipulatorState()
        state.ee_pose = pose_stamped
        state.joint_poses = list(self.q)
        state.joint_torques = list(self.tau)

        self.state_publisher.publish(state)

    def get_named_poses_cb(self, req: GetNamedPosesRequest) -> GetNamedPosesResponse:
        """
        ROS Service callback:
        Retrieves the list of named poses available to the arm

        :param req: An empty request
        :type req: GetNamesListRequest
        :return: The list of named poses available for the arm
        :rtype: GetNamesListResponse
        """
        return GetNamedPosesResponse(list(self.named_poses.keys()))

    def add_named_pose_cb(self, req: AddNamedPoseRequest) -> AddNamedPoseResponse:
        """
        ROS Service callback:
        Adds the current arm pose as a named pose and saves it to the host config

        :param req: The name of the pose as well as whether to overwrite if the pose already exists
        :type req: AddNamedPoseRequest
        :return: True if the named pose was written successfully otherwise false
        :rtype: AddNamedPoseResponse
        """
        if req.pose_name in self.named_poses and not req.overwrite:
            rospy.logerr('Named pose already exists.')
            return AddNamedPoseResponse(success=False)

        self.named_poses[req.pose_name] = self.q.tolist()
        self.__write_config('named_poses', self.named_poses)

        return AddNamedPoseResponse(success=True)

    def remove_named_pose_cb(self, req: RemoveNamedPoseRequest) -> RemoveNamedPoseResponse:
        """
        ROS Service callback:
        Adds the current arm pose as a named pose and saves it to the host config

        :param req: The name of the pose as well as whether to overwrite if the pose already exists
        :type req: AddNamedPoseRequest
        :return: True if the named pose was written successfully otherwise false
        :rtype: AddNamedPoseResponse
        """
        if req.pose_name not in self.named_poses and not req.overwrite:
            rospy.logerr('Named pose does not exists.')
            return AddNamedPoseResponse(success=False)

        del self.named_poses[req.pose_name]
        self.__write_config('named_poses', self.named_poses)

        return AddNamedPoseResponse(success=True)

    def add_named_pose_config_cb(
            self,
            request: AddNamedPoseConfigRequest) -> AddNamedPoseConfigResponse:
        """[summary]

        :param request: [description]
        :type request: AddNamedPoseConfigRequest
        :return: [description]
        :rtype: AddNamedPoseConfigResponse
        """
        self.custom_configs.append(request.config_path)
        self.__load_config()
        return True

    def remove_named_pose_config_cb(
            self,
            request: RemoveNamedPoseConfigRequest) -> RemoveNamedPoseConfigResponse:
        """[summary]

        :param request: [description]
        :type request: AddNamedPoseRequest
        :return: [description]
        :rtype: [type]
        """
        if request.config_path in self.custom_configs:
            self.custom_configs.remove(request.config_path)
            self.__load_config()
        return True

    def get_named_pose_configs_cb(
            self,
            request: GetNamedPoseConfigsRequest) -> GetNamedPoseConfigsResponse:
        """[summary]

        :param request: [description]
        :type request: GetNamedPoseConfigsRequest
        :return: [description]
        :rtype: GetNamedPoseConfigsResponse
        """
        return self.custom_configs

    def step(self, dt: float = 0.01) -> None:  # pylint: disable=unused-argument
        """
        Updates the robot joints (robot.q) used in computing kinematics
        :param dt: the delta time since the last update, defaults to 0.01
        :type dt: float, optional
        """
        if self.readonly:
            return

        current_time = timeit.default_timer()

        Kp = 1

        self.publish_state()

        # calculate joint velocities from desired cartesian velocity
        if any(self.e_v):
            if current_time - self.last_update > 0.1:
                self.e_v *= 0.9 if np.sum(np.absolute(self.e_v)
                                          ) >= 0.0001 else 0

            wTe = self.fkine(self.q, start=self.base_link, fast=True)
            error = self.e_p @ np.linalg.inv(wTe)
            # print(e)
            trans = self.e_p[:3, 3]  # .astype('float64')
            trans += self.e_v[:3] * dt
            rotation = SO3(self.e_p[:3, :3])

            # Rdelta = SO3.EulerVec(self.e_v[3:])

            # R = Rdelta * R
            # R = R.norm()
            # # print(self.e_p)
            self.e_p = SE3.Rt(rotation, t=trans).A

            v_t = self.e_v[:3] + Kp * error[:3, 3]
            v_r = self.e_v[3:]  # + (e[.rpy(]) * 0.5)

            e_v = np.concatenate([v_t, v_r])

            self.j_v = np.linalg.pinv(
                self.jacob0(self.q, fast=True)) @ e_v

        # apply desired joint velocity to robot
        if any(self.j_v):
            if current_time - self.last_update > 0.1:
                self.j_v *= 0.9 if np.sum(np.absolute(self.j_v)
                                          ) >= 0.0001 else 0

            self.qd = self.j_v

        self.joint_publisher.publish(JointVelocity(joints=self.qd))
        self.last_tick = current_time

        self.event.set()


    def __load_config(self):
        """[summary]
        """
        self.named_poses = {}
        for config_name in self.custom_configs:
            try:
                config = yaml.load(open(config_name))
                if config and 'named_poses' in config:
                    self.named_poses.update(config['named_poses'])
            except IOError:
                rospy.logwarn(
                    'Unable to locate configuration file: {}'.format(config_name))

        if os.path.exists(self.config_path):
            try:
                config = yaml.load(open(self.config_path),
                                   Loader=yaml.SafeLoader)
                if config and 'named_poses' in config:
                    self.named_poses.update(config['named_poses'])

            except IOError:
                pass

    def __write_config(self, key: str, value: Any):
        """[summary]

        :param key: [description]
        :type key: str
        :param value: [description]
        :type value: Any
        """
        if not os.path.exists(os.path.dirname(self.config_path)):
            os.makedirs(os.path.dirname(self.config_path))

        config = {}

        try:
            with open(self.config_path) as handle:
                current = yaml.load(handle.read())

                if current:
                    config = current

        except IOError:
            pass

        config.update({key: value})

        with open(self.config_path, 'w') as handle:
            handle.write(yaml.dump(config))<|MERGE_RESOLUTION|>--- conflicted
+++ resolved
@@ -112,11 +112,7 @@
             shape=(len(self.q),)
         )  # expected joint velocity
 
-<<<<<<< HEAD
-        self.e_p = self.fkine(self.q, start=self.base_link)
-=======
         self.e_p = self.fkine(self.q, start=self.base_link) # measured end-effector position
->>>>>>> a67041f0
 
         self.last_update: float = 0
         self.last_tick: float = 0
