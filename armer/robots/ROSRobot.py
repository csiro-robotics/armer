"""
ROSRobot module defines the ROSRobot type

.. codeauthor:: Gavin Suddreys
"""
import os
import timeit

from typing import List, Any
from threading import Lock, Event

import rospy
import actionlib
import tf
import roboticstoolbox as rtb
import spatialmath as sp
from spatialmath import SE3, SO3, UnitQuaternion
import numpy as np
import yaml

from scipy.interpolate import interp1d

from std_msgs.msg import Header
from sensor_msgs.msg import JointState
from geometry_msgs.msg import PoseStamped

from geometry_msgs.msg import TwistStamped, Twist
from std_srvs.srv import Empty, EmptyRequest, EmptyResponse

from std_msgs.msg import Float64MultiArray

from armer_msgs.msg import ManipulatorState, JointVelocity
from armer_msgs.msg import MoveToJointPoseAction, MoveToJointPoseGoal, MoveToJointPoseResult
from armer_msgs.msg import MoveToNamedPoseAction, MoveToNamedPoseGoal, MoveToNamedPoseResult
from armer_msgs.msg import MoveToPoseAction, MoveToPoseGoal, MoveToPoseResult
from armer_msgs.msg import ServoToPoseAction, ServoToPoseGoal, ServoToPoseResult

from armer_msgs.srv import SetCartesianImpedance, \
    SetCartesianImpedanceRequest, \
    SetCartesianImpedanceResponse

from armer_msgs.srv import AddNamedPose, \
    AddNamedPoseRequest, \
    AddNamedPoseResponse

from armer_msgs.srv import AddNamedPoseConfig, \
    AddNamedPoseConfigRequest, \
    AddNamedPoseConfigResponse

from armer_msgs.srv import GetNamedPoseConfigs, \
    GetNamedPoseConfigsRequest, \
    GetNamedPoseConfigsResponse

from armer_msgs.srv import GetNamedPoses, \
    GetNamedPosesRequest, \
    GetNamedPosesResponse

from armer_msgs.srv import RemoveNamedPose, \
    RemoveNamedPoseRequest, \
    RemoveNamedPoseResponse

from armer_msgs.srv import RemoveNamedPoseConfig, \
    RemoveNamedPoseConfigRequest, \
    RemoveNamedPoseConfigResponse

# pylint: disable=too-many-instance-attributes


class ROSRobot(rtb.ERobot):
    """
    The ROSRobot class wraps the rtb.ERobot implementing basic ROS functionality
    """

    def __init__(self,
                 robot: rtb.robot.Robot,
                 name: str = None,
                 joint_state_topic: str = None,
                 joint_velocity_topic: str = None,
                 origin=None,
                 config_path=None,
                 readonly=False,
                 gripper=None,
                 frequency=None,
                 * args,
                 **kwargs):  # pylint: disable=unused-argument

        super().__init__(robot)
        self.__dict__.update(robot.__dict__)
        self.gripper=gripper

        self.name = name if name else self.name
<<<<<<< HEAD

        # Arm State information
        # self.joint_names = list(map(lambda link: link.name.replace(
        #     'link', 'joint'), filter(lambda link: link.isjoint, self.elinks)))
        self.joint_names = list(map(lambda link: link._joint_name, filter(lambda link: link.isjoint, self.elinks)))
=======
        
        sorted_links=[]
        #sort links by parents starting from gripper
        link=self.link_dict[gripper]   
        while link is not None:
            sorted_links.append(link)
            link=link.parent
        sorted_links.reverse()

>>>>>>> 505a634e
        self.joint_indexes = []
        self.joint_names = list(map(lambda link: link._joint_name, filter(lambda link: link.isjoint, sorted_links)))

        if origin:
            self.base = SE3(origin[:3]) @ SE3.RPY(origin[3:])

        self.frequency = frequency if frequency else rospy.get_param(joint_state_topic + '/frequency', 500)
        print(self.frequency)
        self.q = self.qr if hasattr(self, 'qr') else self.q # pylint: disable=no-member
        self.joint_states = None # Joint state message

        # Guards used to prevent multiple motion requests conflicting
        self.moving: bool = False
        self.last_moving: bool = False

        self.preempted: bool = False

        self.lock: Lock = Lock()
        self.event: Event = Event()

        # Arm state property
        self.state: ManipulatorState = ManipulatorState()

        self.e_v_frame: str = None # Expected cartesian velocity

        self.e_v: np.array = np.zeros(shape=(6,))  # cartesian motion
        self.j_v: np.array = np.zeros(
            shape=(len(self.q),)
        )  # expected joint velocity

        self.e_p = self.fkine(
            self.q, 
            start=self.base_link, 
            end=self.gripper
        ) # measured end-effector position

        self.last_update: float = 0
        self.last_tick: float = 0

        self.joint_subscriber = rospy.Subscriber(
            joint_state_topic if joint_state_topic else '/joint_states',
            JointState,
            self._state_cb
        )

        self.readonly = readonly

        self.joint_velocity_topic = joint_velocity_topic \
                if joint_velocity_topic \
                else '/joint_group_velocity_controller/command'

        if not self.readonly:
            self.joint_publisher = rospy.Publisher(
                self.joint_velocity_topic,
                Float64MultiArray,
                queue_size=1
            )

            # Create Transform Listener
            self.tf_listener = tf.TransformListener()

            self.config_path = config_path if config_path else os.path.join(
                os.getenv('HOME', '/root'),
                '.ros/configs/armer.yaml'
            )

            self.custom_configs: List[str] = []
            self.__load_config()

            # Services
            rospy.Service('{}/home'.format(self.name.lower()),
                          Empty, self.home_cb)
            rospy.Service('{}/recover'.format(self.name.lower()),
                          Empty, self.recover_cb)
            rospy.Service('{}/stop'.format(self.name.lower()),
                          Empty, self.preempt)

            # Publishers
            self.state_publisher: rospy.Publisher = rospy.Publisher(
                '{}/state'.format(self.name.lower()), ManipulatorState, queue_size=1
            )

            # Subscribers
            self.cartesian_velocity_subscriber: rospy.Subscriber = rospy.Subscriber(
                '{}/cartesian/velocity'.format(self.name.lower()
                                               ), TwistStamped, self.velocity_cb
            )
            self.joint_velocity_subscriber: rospy.Subscriber = rospy.Subscriber(
                '{}/joint/velocity'.format(self.name.lower()
                                           ), JointVelocity, self.joint_velocity_cb
            )

            # Action Servers
            self.pose_server: actionlib.SimpleActionServer = actionlib.SimpleActionServer(
                '{}/cartesian/pose'.format(self.name.lower()),
                MoveToPoseAction,
                execute_cb=self.pose_cb,
                auto_start=False
            )
            self.pose_server.register_preempt_callback(self.preempt)
            self.pose_server.start()

            self.pose_servo_server: actionlib.SimpleActionServer = actionlib.SimpleActionServer(
                '{}/cartesian/servo_pose'.format(self.name.lower()),
                ServoToPoseAction,
                execute_cb=self.servo_cb,
                auto_start=False
            )
            self.pose_servo_server.register_preempt_callback(self.preempt)
            self.pose_servo_server.start()

            self.joint_pose_server: actionlib.SimpleActionServer = actionlib.SimpleActionServer(
                '{}/joint/pose'.format(self.name.lower()),
                MoveToJointPoseAction,
                execute_cb=self.joint_pose_cb,
                auto_start=False
            )
            self.joint_pose_server.register_preempt_callback(self.preempt)
            self.joint_pose_server.start()

            self.named_pose_server: actionlib.SimpleActionServer = actionlib.SimpleActionServer(
                '{}/joint/named'.format(self.name.lower()),
                MoveToNamedPoseAction,
                execute_cb=self.named_pose_cb,
                auto_start=False
            )
            self.named_pose_server.register_preempt_callback(self.preempt)
            self.named_pose_server.start()

            rospy.Service(
                '{}/set_cartesian_impedance'.format(self.name.lower()),
                SetCartesianImpedance,
                self.set_cartesian_impedance_cb
            )

            rospy.Service('{}/get_named_poses'.format(self.name.lower()), GetNamedPoses,
                          self.get_named_poses_cb)

            rospy.Service('{}/set_named_pose'.format(self.name.lower()), AddNamedPose,
                          self.add_named_pose_cb)
            rospy.Service('{}/remove_named_pose'.format(self.name.lower()), RemoveNamedPose,
                          self.remove_named_pose_cb)

            rospy.Service(
                '{}/add_named_pose_config'.format(self.name.lower()),
                AddNamedPoseConfig,
                self.add_named_pose_config_cb
            )
            rospy.Service(
                '{}/remove_named_pose_config'.format(self.name.lower()),
                RemoveNamedPoseConfig,
                self.remove_named_pose_config_cb
            )
            rospy.Service(
                '{}/get_named_pose_configs'.format(self.name.lower()),
                GetNamedPoseConfigs,
                self.get_named_pose_configs_cb
            )

    def close(self):
        """
        Closes the action servers associated with this robot
        """
        self.pose_server.need_to_terminate = True
        self.pose_servo_server.need_to_terminate = True
        self.joint_pose_server.need_to_terminate = True
        self.named_pose_server.need_to_terminate = True

    def _state_cb(self, msg):
        if not self.joint_indexes:
            for joint_name in self.joint_names:
                self.joint_indexes.append(msg.name.index(joint_name))
        
        self.q = np.array(msg.position)[self.joint_indexes] if len(msg.position) == self.n else [0] * self.n
        self.joint_states = msg
        
    def velocity_cb(self, msg: TwistStamped) -> None:
        """
        ROS Service callback:
        Moves the arm at the specified cartesian velocity
        w.r.t. a target frame

        :param msg: [description]
        :type msg: TwistStamped
        """
        if self.moving:
            self.preempt()

        with self.lock:
            target: Twist = msg.twist

            if msg.header.frame_id and msg.header.frame_id != self.base_link.name:
                self.e_v_frame = msg.header.frame_id
            else:
                self.e_v_frame = None

            e_v = np.array([
                target.linear.x,
                target.linear.y,
                target.linear.z,
                target.angular.x,
                target.angular.y,
                target.angular.z
            ])

            if np.any(e_v - self.e_v):
                self.e_p = self.fkine(self.q, start=self.base_link, fast=True, end=self.gripper)

            self.e_v = e_v

            self.last_update = timeit.default_timer()

    def joint_velocity_cb(self, msg: JointVelocity) -> None:
        """
        ROS Service callback:
        Moves the joints of the arm at the specified velocities

        :param msg: [description]
        :type msg: JointVelocity
        """
        if self.moving:
            self.preempt()

        with self.lock:
            self.j_v = np.array(msg.joints)
            self.last_update = timeit.default_timer()

    def pose_cb(self, goal: MoveToPoseGoal) -> None:
        """
        ROS Action Server callback:
        Moves the end-effector to the
        cartesian pose indicated by goal

        :param goal: [description]
        :type goal: MoveToPoseGoal
        """
        if self.moving:
            self.preempt()

        with self.lock:
            goal_pose = goal.pose_stamped

            if goal_pose.header.frame_id == '':
                goal_pose.header.frame_id = self.base_link.name

            goal_pose = self.tf_listener.transformPose(
                self.base_link.name,
                goal_pose
            )
            pose = goal_pose.pose

            target = SE3(pose.position.x, pose.position.y, pose.position.z) * UnitQuaternion([
                pose.orientation.w,
                pose.orientation.x,
                pose.orientation.y,
                pose.orientation.z
            ]).SE3()

            dq = self.ikine_LMS(target, q0=self.q) #), end=self.gripper)
            traj = rtb.tools.trajectory.jtraj(self.q, dq.q, self.frequency)

            if self.__traj_move(traj, goal.speed if goal.speed else 0.2):
                self.pose_server.set_succeeded(MoveToPoseResult(success=True))
            else:
                self.pose_server.set_aborted(MoveToPoseResult(success=False))

    def servo_cb(self, goal: ServoToPoseGoal) -> None:
        """
        ROS Action Server callback:
        Servos the end-effector to the cartesian pose indicated by goal

        :param goal: [description]
        :type goal: ServoToPoseGoal

        This callback makes use of the roboticstoolbox p_servo function
        to generate velocities at each timestep.
        """
        if self.moving:
            self.preempt()

        with self.lock:
            goal_pose = goal.pose_stamped

            if goal_pose.header.frame_id == '':
                goal_pose.header.frame_id = self.base_link.name

            goal_pose = self.tf_listener.transformPose(
                self.base_link.name,
                goal_pose
            )
            pose = goal_pose.pose

            target = SE3(pose.position.x, pose.position.y, pose.position.z) * UnitQuaternion([
                pose.orientation.w,
                pose.orientation.x,
                pose.orientation.y,
                pose.orientation.z
            ]).SE3()

            arrived = False

            self.moving = True

            while not arrived and not self.preempted:
                velocities, arrived = rtb.p_servo(
                    self.fkine(self.q, start=self.base_link, end=self.gripper),
                    target,
                    min(3, goal.gain) if goal.gain else 2,
                    threshold=goal.threshold if goal.threshold else 0.005
                )
                self.event.clear()
                self.j_v = np.linalg.pinv(
                    self.jacobe(self.q)) @ velocities
                self.last_update = timeit.default_timer()
                self.event.wait()

            self.moving = False
            result = not self.preempted
            self.preempted = False

            # self.qd *= 0
            if result:
                self.pose_servo_server.set_succeeded(
                    ServoToPoseResult(success=True)
                )
            else:
                self.pose_servo_server.set_aborted(
                    ServoToPoseResult(success=False)
                )

    def joint_pose_cb(self, goal: MoveToJointPoseGoal) -> None:
        """
        ROS Action Server callback:
        Moves the arm the named pose indicated by goal

        :param goal: Goal message containing the name of
        the joint configuration to which the arm should move
        :type goal: MoveToNamedPoseGoal
        """
        if self.moving:
            self.preempt()

        with self.lock:
            traj = rtb.tools.trajectory.jtraj(
                self.q,
                np.array(goal.joints),
                self.frequency,
            )

            if self.__traj_move(traj, goal.speed if goal.speed else 0.2):
                self.named_pose_server.set_succeeded(
                    MoveToJointPoseResult(success=True)
                )
            else:
                self.joint_pose_server.set_aborted(
                    MoveToJointPoseResult(success=False)
                )

    def named_pose_cb(self, goal: MoveToNamedPoseGoal) -> None:
        """
        ROS Action Server callback:
        Moves the arm the named pose indicated by goal

        :param goal: Goal message containing the name of
        the joint configuration to which the arm should move
        :type goal: MoveToNamedPoseGoal
        """
        if self.moving:
            self.preempt()

        with self.lock:
            if not goal.pose_name in self.named_poses:
                self.named_pose_server.set_aborted(
                    MoveToNamedPoseResult(success=False),
                    'Unknown named pose'
                )

            traj = rtb.tools.trajectory.jtraj(
                self.q,
                np.array(self.named_poses[goal.pose_name]),
                100
            )

            if self.__traj_move(traj, goal.speed if goal.speed else 0.2):
                self.named_pose_server.set_succeeded(
                    MoveToNamedPoseResult(success=True)
                )
            else:
                self.named_pose_server.set_aborted(
                    MoveToNamedPoseResult(success=False)
                )

    def home_cb(self, req: EmptyRequest) -> EmptyResponse:
        """[summary]

        :param req: Empty request
        :type req: EmptyRequest
        :return: Empty response
        :rtype: EmptyResponse
        """
        if self.moving:
            self.preempt()

        with self.lock:
            traj = rtb.tools.trajectory.jtraj(
                self.q,
                self.qr if hasattr(self, 'qr') else self.q, # pylint: disable=no-member
                self.frequency
            )
            self.__traj_move(traj, max_speed=0.2)
            return EmptyResponse()

    def recover_cb(self, req: EmptyRequest) -> EmptyResponse: # pylint: disable=no-self-use
        """[summary]
        ROS Service callback:
        Invoke any available error recovery functions on the robot when an error occurs

        :param req: an empty request
        :type req: EmptyRequest
        :return: an empty response
        :rtype: EmptyResponse
        """
        rospy.logwarn('Recovery not implemented for this arm')
        return EmptyResponse()

    def set_cartesian_impedance_cb(  # pylint: disable=no-self-use
            self,
            request: SetCartesianImpedanceRequest) -> SetCartesianImpedanceResponse:
        """
        ROS Service Callback
        Set the 6-DOF impedance of the end-effector. Higher values should increase the stiffness
        of the robot while lower values should increase compliance

        :param request: The numeric values representing the EE impedance (6-DOF) that
        should be set on the arm
        :type request: GetNamedPoseConfigsRequest
        :return: True if the impedence values were updated successfully
        :rtype: GetNamedPoseConfigsResponse
        """
        rospy.logwarn(
            'Setting cartesian impedance not implemented for this arm')
        return SetCartesianImpedanceResponse(True)

    def preempt(self, *args: list) -> None:
        """
        Stops any current motion
        """
        # pylint: disable=unused-argument
        self.preempted = True
        self.e_v *= 0
        self.j_v *= 0
        self.qd *= 0

    def __traj_move(self, traj: np.array, max_speed=0.2) -> bool:
        """[summary]

        :param traj: [description]
        :type traj: np.array
        :return: [description]
        :rtype: bool
        """
        self.moving = True

        t = 0
        delta = 1/self.frequency
        
        qfunc = interp1d(np.linspace(0, 1, traj.q.shape[0]), traj.q, axis=0)
 
        kP = 0.1

        while t + delta < 1 and not self.preempted:

            # Too close to goal state
            if np.all(np.fabs(qfunc(1) - self.q) < 0.005):
                print('Too close to goal, quitting movement...')
                break

            jV = (qfunc(t + delta) - self.q) / delta #self.q) / delta
            jv = jV * kP

            jacob0 = self.jacob0(self.q, fast=True, end=self.gripper)

            T = jacob0 @ jV
            V = np.linalg.norm(T[:3])
            
            time_scaling = 1

            if V > max_speed:
                T = T / V * max_speed
                jV = (np.linalg.pinv(jacob0) @ T)

                time_scaling = np.linalg.norm((jacob0 @ jV)[:3]) / V

            t += delta * time_scaling

            self.event.clear()
            self.j_v = jV
            self.last_update = timeit.default_timer()
            self.event.wait()

        self.j_v = [0] * self.n

        self.moving = False
        result = not self.preempted
        self.preempted = False
        return result

    def get_state(self) -> ManipulatorState:
        """
        Generates a ManipulatorState message for the robot

        :return: ManipulatorState message describing the current state of the robot
        :rtype: ManipulatorState
        """
        jacob0 = self.jacob0(self.q, fast=True, end=self.gripper)
        
        ## end-effector position
        ee_pose = self.fkine(self.q, start=self.base_link, end=self.gripper, fast=True)
        header = Header()
        header.frame_id = self.base_link.name
        header.stamp = rospy.Time.now()

        pose_stamped = PoseStamped()
        pose_stamped.header = header

        translation = ee_pose[:3, 3]
        pose_stamped.pose.position.x = translation[0]
        pose_stamped.pose.position.y = translation[1]
        pose_stamped.pose.position.z = translation[2]

        rotation = ee_pose[:3, :3]
        ee_rot = sp.UnitQuaternion(rotation)

        pose_stamped.pose.orientation.w = ee_rot.A[0]
        pose_stamped.pose.orientation.x = ee_rot.A[1]
        pose_stamped.pose.orientation.y = ee_rot.A[2]
        pose_stamped.pose.orientation.z = ee_rot.A[3]

        state = ManipulatorState()
        state.ee_pose = pose_stamped

        # end-effector velocity
        T = jacob0 @ self.qd

        twist_stamped = TwistStamped()
        twist_stamped.header = header
        twist_stamped.twist.linear.x = T[0]
        twist_stamped.twist.linear.y = T[1]
        twist_stamped.twist.linear.z = T[2]
        twist_stamped.twist.angular.x = T[3]
        twist_stamped.twist.angular.x = T[4]
        twist_stamped.twist.angular.x = T[5]

        state.ee_velocity = twist_stamped
        
        # joints
        if self.joint_states:
            state.joint_poses = np.array(self.joint_states.position)[self.joint_indexes]
            state.joint_velocities = np.array(self.joint_states.velocity)[self.joint_indexes]
            state.joint_torques = np.array(self.joint_states.effort)[self.joint_indexes]
        
        else:
            state.joint_poses = list(self.q)
            state.joint_velocities = list(self.qd)
            state.joint_torques = [0] * self.n
        
        return state
        
    def publish_state(self) -> None:
        """
        Publishes the current state of the robot generated by ROSRobot.get_state
        """
        self.state_publisher.publish(self.get_state())

    def get_named_poses_cb(self, req: GetNamedPosesRequest) -> GetNamedPosesResponse:
        """
        ROS Service callback:
        Retrieves the list of named poses available to the arm

        :param req: An empty request
        :type req: GetNamesListRequest
        :return: The list of named poses available for the arm
        :rtype: GetNamesListResponse
        """
        return GetNamedPosesResponse(list(self.named_poses.keys()))

    def add_named_pose_cb(self, req: AddNamedPoseRequest) -> AddNamedPoseResponse:
        """
        ROS Service callback:
        Adds the current arm pose as a named pose and saves it to the host config

        :param req: The name of the pose as well as whether to overwrite if the pose already exists
        :type req: AddNamedPoseRequest
        :return: True if the named pose was written successfully otherwise false
        :rtype: AddNamedPoseResponse
        """
        if req.pose_name in self.named_poses and not req.overwrite:
            rospy.logerr('Named pose already exists.')
            return AddNamedPoseResponse(success=False)

        self.named_poses[req.pose_name] = self.q.tolist()
        self.__write_config('named_poses', self.named_poses)

        return AddNamedPoseResponse(success=True)

    def remove_named_pose_cb(self, req: RemoveNamedPoseRequest) -> RemoveNamedPoseResponse:
        """
        ROS Service callback:
        Adds the current arm pose as a named pose and saves it to the host config

        :param req: The name of the pose as well as whether to overwrite if the pose already exists
        :type req: AddNamedPoseRequest
        :return: True if the named pose was written successfully otherwise false
        :rtype: AddNamedPoseResponse
        """
        if req.pose_name not in self.named_poses and not req.overwrite:
            rospy.logerr('Named pose does not exists.')
            return AddNamedPoseResponse(success=False)

        del self.named_poses[req.pose_name]
        self.__write_config('named_poses', self.named_poses)

        return AddNamedPoseResponse(success=True)

    def add_named_pose_config_cb(
            self,
            request: AddNamedPoseConfigRequest) -> AddNamedPoseConfigResponse:
        """[summary]

        :param request: [description]
        :type request: AddNamedPoseConfigRequest
        :return: [description]
        :rtype: AddNamedPoseConfigResponse
        """
        self.custom_configs.append(request.config_path)
        self.__load_config()
        return True

    def remove_named_pose_config_cb(
            self,
            request: RemoveNamedPoseConfigRequest) -> RemoveNamedPoseConfigResponse:
        """[summary]

        :param request: [description]
        :type request: AddNamedPoseRequest
        :return: [description]
        :rtype: [type]
        """
        if request.config_path in self.custom_configs:
            self.custom_configs.remove(request.config_path)
            self.__load_config()
        return True

    def get_named_pose_configs_cb(
            self,
            request: GetNamedPoseConfigsRequest) -> GetNamedPoseConfigsResponse:
        """[summary]

        :param request: [description]
        :type request: GetNamedPoseConfigsRequest
        :return: [description]
        :rtype: GetNamedPoseConfigsResponse
        """
        return self.custom_configs

    def step(self, dt: float = 0.01) -> None:  # pylint: disable=unused-argument
        """
        Updates the robot joints (robot.q) used in computing kinematics
        :param dt: the delta time since the last update, defaults to 0.01
        :type dt: float, optional
        """
        if self.readonly:
            return

        current_time = timeit.default_timer()

        Kp = 1

        self.publish_state()

        # calculate joint velocities from desired cartesian velocity
        if any(self.e_v):
            if current_time - self.last_update > 0.1:
                self.e_v *= 0.9 if np.sum(np.absolute(self.e_v)
                                          ) >= 0.0001 else 0

            wTe = self.fkine(self.q, start=self.base_link, fast=True, end=self.gripper)
            error = self.e_p @ np.linalg.inv(wTe)
            # print(e)
            trans = self.e_p[:3, 3]  # .astype('float64')
            trans += self.e_v[:3] * dt
            rotation = SO3(self.e_p[:3, :3])

            # Rdelta = SO3.EulerVec(self.e_v[3:])

            # R = Rdelta * R
            # R = R.norm()
            # # print(self.e_p)
            self.e_p = SE3.Rt(rotation, t=trans).A

            v_t = self.e_v[:3] + Kp * error[:3, 3]
            v_r = self.e_v[3:]  # + (e[.rpy(]) * 0.5)

            e_v = np.concatenate([v_t, v_r])

            self.j_v = np.linalg.pinv(
                self.jacob0(self.q, fast=True, end=self.gripper)) @ e_v

        # apply desired joint velocity to robot
        if any(self.j_v):
            if current_time - self.last_update > 0.1:
                self.j_v *= 0.9 if np.sum(np.absolute(self.j_v)
                                          ) >= 0.0001 else 0

        self.qd = self.j_v

        self.joint_publisher.publish(Float64MultiArray(data=self.qd))
        self.last_tick = current_time

        self.event.set()


    def __load_config(self):
        """[summary]
        """
        self.named_poses = {}
        for config_name in self.custom_configs:
            try:
                config = yaml.load(open(config_name))
                if config and 'named_poses' in config:
                    self.named_poses.update(config['named_poses'])
            except IOError:
                rospy.logwarn(
                    'Unable to locate configuration file: {}'.format(config_name))

        if os.path.exists(self.config_path):
            try:
                config = yaml.load(open(self.config_path),
                                   Loader=yaml.SafeLoader)
                if config and 'named_poses' in config:
                    self.named_poses.update(config['named_poses'])

            except IOError:
                pass

    def __write_config(self, key: str, value: Any):
        """[summary]

        :param key: [description]
        :type key: str
        :param value: [description]
        :type value: Any
        """
        if not os.path.exists(os.path.dirname(self.config_path)):
            os.makedirs(os.path.dirname(self.config_path))

        config = {}

        try:
            with open(self.config_path) as handle:
                current = yaml.load(handle.read())

                if current:
                    config = current

        except IOError:
            pass

        config.update({key: value})

        with open(self.config_path, 'w') as handle:
            handle.write(yaml.dump(config))<|MERGE_RESOLUTION|>--- conflicted
+++ resolved
@@ -89,13 +89,6 @@
         self.gripper=gripper
 
         self.name = name if name else self.name
-<<<<<<< HEAD
-
-        # Arm State information
-        # self.joint_names = list(map(lambda link: link.name.replace(
-        #     'link', 'joint'), filter(lambda link: link.isjoint, self.elinks)))
-        self.joint_names = list(map(lambda link: link._joint_name, filter(lambda link: link.isjoint, self.elinks)))
-=======
         
         sorted_links=[]
         #sort links by parents starting from gripper
@@ -105,7 +98,6 @@
             link=link.parent
         sorted_links.reverse()
 
->>>>>>> 505a634e
         self.joint_indexes = []
         self.joint_names = list(map(lambda link: link._joint_name, filter(lambda link: link.isjoint, sorted_links)))
 
