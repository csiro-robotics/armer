--- conflicted
+++ resolved
@@ -5,16 +5,9 @@
 """
 import os
 import numpy as np
-<<<<<<< HEAD
-from spatialmath import base
-import qpsolvers as qp
-=======
-from spatialmath import SE3, SO3, UnitQuaternion, base
-from geometry_msgs.msg import TransformStamped
->>>>>>> 264b46ac
 import roboticstoolbox as rtb
 from roboticstoolbox.tools.trajectory import Trajectory
-from spatialmath import SE3, UnitQuaternion
+from spatialmath import base, SE3, UnitQuaternion
 
 from geometry_msgs.msg import TransformStamped
 
